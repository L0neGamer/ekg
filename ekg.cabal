name:                ekg
version:             0.4.0.15
cabal-version:       >= 1.8
synopsis:            Remote monitoring of processes
description:
  This library lets you remotely monitor a running process over HTTP.
  It provides a simple way to integrate a monitoring server into any
  application.
homepage:            https://github.com/tibbe/ekg
bug-reports:         https://github.com/tibbe/ekg/issues
license:             BSD3
license-file:        LICENSE
author:              Johan Tibell
maintainer:          Johan Tibell <johan.tibell@gmail.com>,
                     Mikhail Glushenkov <mikhail.glushenkov@gmail.com>
category:            System, Network
build-type:          Simple
<<<<<<< HEAD
cabal-version:       >=1.6
=======
data-files:          assets/index.html assets/monitor.js assets/monitor.css
                     assets/jquery.flot.min.js assets/jquery-1.6.4.min.js
                     assets/bootstrap-1.4.0.min.css
                     assets/chart_line_add.png assets/cross.png
>>>>>>> fe5e5a1e
extra-source-files:  LICENSE.icons LICENSE.javascript README.md
                     assets/jquery-1.6.4.js assets/jquery.flot.js
                     assets/bootstrap-1.4.0.css
                     examples/Basic.hs CHANGES.md
tested-with:         GHC == 8.6.5, GHC == 8.4.4,  GHC == 8.2.2,
                     GHC == 8.0.2, GHC == 7.10.3, GHC == 7.8.4,
                     GHC == 7.6.3

                     assets/index.html assets/monitor.js assets/monitor.css
                     assets/jquery.flot.min.js assets/jquery-1.6.4.min.js
                     assets/bootstrap-1.4.0.min.css
                     assets/chart_line_add.png assets/cross.png
library
  exposed-modules:
    System.Remote.Counter
    System.Remote.Gauge
    System.Remote.Label
    System.Remote.Monitoring

  other-modules:
    Paths_ekg
    System.Remote.Json
    System.Remote.Snap

<<<<<<< HEAD
  build-depends:       aeson < 0.7,
                       base >= 4.5 && < 5,
                       bytestring < 1.0,
                       containers < 0.6,
                       filepath < 1.4,
                       network < 2.5,
                       snap-core < 0.10,
                       snap-server < 0.10,
                       text < 0.12,
                       time < 1.5,
                       transformers < 0.4,
                       unordered-containers < 0.3,
                       file-embed == 0.0.*,
                       directory < 1.3
  ghc-options:         -Wall
=======
  build-depends:
    aeson >= 0.4 && < 1.5,
    base >= 4.5 && < 4.13,
    bytestring < 1.0,
    ekg-core >= 0.1 && < 0.2,
    ekg-json >= 0.1 && < 0.2,
    filepath < 1.5,
    network < 3.2,
    snap-core < 1.1,
    snap-server < 1.2,
    text < 1.3,
    time < 1.9,
    transformers < 0.6,
    unordered-containers < 0.3

  ghc-options: -Wall
>>>>>>> fe5e5a1e

source-repository head
  type:     git
  location: https://github.com/tibbe/ekg.git<|MERGE_RESOLUTION|>--- conflicted
+++ resolved
@@ -15,26 +15,18 @@
                      Mikhail Glushenkov <mikhail.glushenkov@gmail.com>
 category:            System, Network
 build-type:          Simple
-<<<<<<< HEAD
-cabal-version:       >=1.6
-=======
-data-files:          assets/index.html assets/monitor.js assets/monitor.css
-                     assets/jquery.flot.min.js assets/jquery-1.6.4.min.js
-                     assets/bootstrap-1.4.0.min.css
-                     assets/chart_line_add.png assets/cross.png
->>>>>>> fe5e5a1e
 extra-source-files:  LICENSE.icons LICENSE.javascript README.md
                      assets/jquery-1.6.4.js assets/jquery.flot.js
                      assets/bootstrap-1.4.0.css
                      examples/Basic.hs CHANGES.md
+                     assets/index.html assets/monitor.js assets/monitor.css
+                     assets/jquery.flot.min.js assets/jquery-1.6.4.min.js
+                     assets/bootstrap-1.4.0.min.css
+                     assets/chart_line_add.png assets/cross.png
 tested-with:         GHC == 8.6.5, GHC == 8.4.4,  GHC == 8.2.2,
                      GHC == 8.0.2, GHC == 7.10.3, GHC == 7.8.4,
                      GHC == 7.6.3
 
-                     assets/index.html assets/monitor.js assets/monitor.css
-                     assets/jquery.flot.min.js assets/jquery-1.6.4.min.js
-                     assets/bootstrap-1.4.0.min.css
-                     assets/chart_line_add.png assets/cross.png
 library
   exposed-modules:
     System.Remote.Counter
@@ -47,29 +39,13 @@
     System.Remote.Json
     System.Remote.Snap
 
-<<<<<<< HEAD
-  build-depends:       aeson < 0.7,
-                       base >= 4.5 && < 5,
-                       bytestring < 1.0,
-                       containers < 0.6,
-                       filepath < 1.4,
-                       network < 2.5,
-                       snap-core < 0.10,
-                       snap-server < 0.10,
-                       text < 0.12,
-                       time < 1.5,
-                       transformers < 0.4,
-                       unordered-containers < 0.3,
-                       file-embed == 0.0.*,
-                       directory < 1.3
-  ghc-options:         -Wall
-=======
   build-depends:
     aeson >= 0.4 && < 1.5,
     base >= 4.5 && < 4.13,
     bytestring < 1.0,
     ekg-core >= 0.1 && < 0.2,
     ekg-json >= 0.1 && < 0.2,
+    file-embed == 0.0.*,
     filepath < 1.5,
     network < 3.2,
     snap-core < 1.1,
@@ -80,7 +56,6 @@
     unordered-containers < 0.3
 
   ghc-options: -Wall
->>>>>>> fe5e5a1e
 
 source-repository head
   type:     git
