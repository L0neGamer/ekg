--- conflicted
+++ resolved
@@ -10,44 +10,29 @@
 import Control.Monad.IO.Class (liftIO)
 import qualified Data.ByteString as S
 import qualified Data.ByteString.Char8 as S8
+import Data.Maybe (fromMaybe)
 import Data.Function (on)
 import qualified Data.HashMap.Strict as M
 import qualified Data.List as List
-<<<<<<< HEAD
-import qualified Data.Map as Map
-import Data.Maybe (fromMaybe, listToMaybe)
-import qualified Data.Text as T
-=======
->>>>>>> fe5e5a1e
 import qualified Data.Text.Encoding as T
 import Data.Word (Word8)
 import Network.Socket (NameInfoFlag(NI_NUMERICHOST), addrAddress, getAddrInfo,
                        getNameInfo)
 import Prelude hiding (read)
-<<<<<<< HEAD
-import Snap.Core (MonadSnap, Request, Snap, finishWith, getHeaders, getRequest,
-                  getResponse, method, Method(GET), modifyResponse, pass, route,
-                  rqURI, rqParams, rqPathInfo, setContentType, setResponseStatus,
-                  writeBS, writeLBS, setResponseCode, setContentLength, )
-=======
 import Snap.Core (MonadSnap, Request, Snap, finishWith, getHeader, getRequest,
                   getResponse, method, Method(GET), modifyResponse, pass,
-                  rqPathInfo, setContentType, setResponseStatus,
-                  writeLBS)
->>>>>>> fe5e5a1e
+                  rqURI, rqPathInfo,
+                  setContentType, setContentLength, setResponseStatus, setResponseCode,
+                  writeBS, writeLBS)
 import Snap.Http.Server (httpServe)
 import qualified Snap.Http.Server.Config as Config
 import Snap.Util.FileServe (defaultMimeTypes)
 import System.FilePath (takeExtension)
 
-<<<<<<< HEAD
-import System.Remote.Common
+import System.Metrics
+import System.Remote.Json
 import Data.FileEmbed (embedDir)
 
-=======
-import System.Metrics
-import System.Remote.Json
->>>>>>> fe5e5a1e
 
 ------------------------------------------------------------------------
 
@@ -89,39 +74,14 @@
     httpServe conf (monitor store)
 
 -- | A handler that can be installed into an existing Snap application.
-<<<<<<< HEAD
-monitor :: IORef Counters -> IORef Gauges -> IORef Labels -> Snap ()
-monitor counters gauges labels = do
-    route [
-          ("", method GET (format "application/json"
-                           (serveAll counters gauges labels)))
-        , ("combined", method GET (format "application/json"
-                                   (serveCombined counters gauges labels)))
-        , ("counters", method GET (format "application/json"
-                                   (serveMany counters)))
-        , ("counters/:name", method GET (format "text/plain"
-                                         (serveOne counters)))
-        , ("gauges", method GET (format "application/json"
-                                 (serveMany gauges)))
-        , ("gauges/:name", method GET (format "text/plain"
-                                       (serveOne gauges)))
-        , ("labels", method GET (format "application/json"
-                                 (serveMany labels)))
-        , ("labels/:name", method GET (format "text/plain"
-                                       (serveOne labels)))
-        ]
+monitor :: Store -> Snap ()
+monitor store = do
+    (jsonHandler $ serve store)
         <|>
         serveAssets
-=======
-monitor :: Store -> Snap ()
-monitor store = do
-    dataDir <- liftIO getDataDir
-    (jsonHandler $ serve store)
-        <|> serveDirectory (dataDir </> "assets")
   where
     jsonHandler = wrapHandler "application/json"
     wrapHandler fmt handler = method GET $ format fmt $ handler
->>>>>>> fe5e5a1e
 
 -- | The Accept header of the request.
 acceptHeader :: Request -> Maybe S.ByteString
@@ -167,25 +127,28 @@
 ------------------------------------------------------------------------
 -- Utilities for working with accept headers
 
-<<<<<<< HEAD
--- | Serve a single counter, as plain text.
-serveOne :: (Ref r t, Show t) => IORef (M.HashMap T.Text r) -> Snap ()
-serveOne refs = do
-    modifyResponse $ setContentType "text/plain"
-    req <- getRequest
-    let mname = T.decodeUtf8 <$> join
-                (listToMaybe <$> Map.lookup "name" (rqParams req))
-    case mname of
-        Nothing -> pass
-        Just name -> do
-            mbs <- liftIO $ buildOne refs name
-            case mbs of
-                Just bs -> writeBS bs
-                Nothing -> do
-                    modifyResponse $ setResponseStatus 404 "Not Found"
-                    r <- getResponse
-                    finishWith r
-{-# INLINABLE serveOne #-}
+-- | Parse the HTTP accept string to determine supported content types.
+parseHttpAccept :: S.ByteString -> [S.ByteString]
+parseHttpAccept = List.map fst
+                . List.sortBy (rcompare `on` snd)
+                . List.map grabQ
+                . S.split 44 -- comma
+  where
+    rcompare :: Double -> Double -> Ordering
+    rcompare = flip compare
+    grabQ s =
+        let (s', q) = breakDiscard 59 s -- semicolon
+            (_, q') = breakDiscard 61 q -- equals sign
+         in (trimWhite s', readQ $ trimWhite q')
+    readQ s = case reads $ S8.unpack s of
+                (x, _):_ -> x
+                _ -> 1.0
+    trimWhite = S.dropWhile (== 32) -- space
+
+breakDiscard :: Word8 -> S.ByteString -> (S.ByteString, S.ByteString)
+breakDiscard w s =
+    let (x, y) = S.break (== w) s
+    in (x, S.drop 1 y)
 
 -- | Serve the embedded assets.
 serveAssets :: MonadSnap m => m ()
@@ -209,28 +172,4 @@
                         . setContentLength (fromIntegral $ S8.length content)
                         . setResponseCode 200
                       writeBS content
-                 )
-=======
--- | Parse the HTTP accept string to determine supported content types.
-parseHttpAccept :: S.ByteString -> [S.ByteString]
-parseHttpAccept = List.map fst
-                . List.sortBy (rcompare `on` snd)
-                . List.map grabQ
-                . S.split 44 -- comma
-  where
-    rcompare :: Double -> Double -> Ordering
-    rcompare = flip compare
-    grabQ s =
-        let (s', q) = breakDiscard 59 s -- semicolon
-            (_, q') = breakDiscard 61 q -- equals sign
-         in (trimWhite s', readQ $ trimWhite q')
-    readQ s = case reads $ S8.unpack s of
-                (x, _):_ -> x
-                _ -> 1.0
-    trimWhite = S.dropWhile (== 32) -- space
-
-breakDiscard :: Word8 -> S.ByteString -> (S.ByteString, S.ByteString)
-breakDiscard w s =
-    let (x, y) = S.break (== w) s
-    in (x, S.drop 1 y)
->>>>>>> fe5e5a1e
+                 )